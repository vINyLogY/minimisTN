--- conflicted
+++ resolved
@@ -14,18 +14,12 @@
 from minitn.models.sbm import SpinBoson
 from minitn.tensor import Leaf, Tensor
 
-<<<<<<< HEAD
+
 # System:
 e = 0.0
 v = 1.0
 max_tier = 20
-=======
-# System: pure dephasing
-e = Quantity(5000, 'cm-1').value_in_au
-v = Quantity(500, 'cm-1').value_in_au
 
-max_tier = 40
->>>>>>> ef08969b
 rank_heom = max_tier
 wfn_rank = max_tier
 ps_method = 'split'
@@ -41,12 +35,10 @@
     (1.0, 0.5),
 ]
 dof = len(ph_parameters)
-<<<<<<< HEAD
+
 prefix = 'boson_tucker_dof{}_{}K_t{}_{}_'.format(dof, temperature, max_tier,
                                                  ps_method)
-=======
-prefix = 'boson_100_dof{}_300K_t{}_'.format(dof, max_tier)
->>>>>>> ef08969b
+
 
 model = SpinBoson(
     sys_ham=np.array([[-0.5 * e, v], [v, 0.5 * e]], dtype=DTYPE),
